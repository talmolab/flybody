"""Script for distributed reinforcement learning training with Ray.

This script trains the fly-on-ball RL task using a distributed version of the
DMPO agent. The training runs in an infinite loop until terminated.

For lightweight testing, run this script with --test argument. It will run
training with a single actor and print training statistics every 10 seconds.

This script is not task-specific and can be used with other fly RL tasks by
swapping in other environments in the environment_factory function. The single
main configurable component below is the DMPO agent configuration and
training hyperparameters specified in the DMPOConfig data structure.
"""

# ruff: noqa: F821, E722, E402

# Start Ray cluster first, before imports.
import ray
import logging
<<<<<<< HEAD

# init wandb
# run = wandb.init(
#     # Set the project where this run will be logged
#     project="CPU-Mujoco-Ray-SingleClip",
#     name="Fly Walk"
# )

=======
>>>>>>> bf2a39f5
try:
    # Try connecting to existing Ray cluster.
    ray_context = ray.init(
        address="auto",
        include_dashboard=True,
        dashboard_host="0.0.0.0",
        logging_level=logging.INFO,
    )
except:
    # Spin up new Ray cluster.
    ray_context = ray.init(
        include_dashboard=True, dashboard_host="0.0.0.0", logging_level=logging.INFO
    )

import sys
import argparse
import time
import os
import dataclasses
import uuid
import hydra
import functools
from omegaconf import DictConfig, OmegaConf

from acme import specs
from acme import wrappers
import sonnet as snt

import flybody
from flybody.agents.remote_as_local_wrapper import RemoteAsLocal
from flybody.agents.counting import PicklableCounter
from flybody.agents.network_factory import policy_loss_module_dmpo
from flybody.agents.losses_mpo import PenalizationCostRealActions
from flybody.basic_rodent_2020 import rodent_run_gaps, rodent_maze_forage, rodent_escape_bowl, rodent_two_touch
<<<<<<< HEAD
from flybody.wrapper import SinglePrecisionWrapperFloat, RemoveVisionWrapper

from flybody.fly_envs import walk_on_ball, vision_guided_flight, walk_imitation
=======
from flybody.fly_envs import walk_on_ball, vision_guided_flight
>>>>>>> bf2a39f5
from flybody.agents.network_factory import make_network_factory_dmpo
from flybody.default_logger import make_default_logger
from flybody.single_precision import SinglePrecisionWrapper

PYHTONPATH = os.path.dirname(os.path.dirname(flybody.__file__))
LD_LIBRARY_PATH = (
    os.environ["LD_LIBRARY_PATH"] if "LD_LIBRARY_PATH" in os.environ else ""
)
# Defer specifying CUDA_VISIBLE_DEVICES to sub-processes.
<<<<<<< HEAD
os.environ["CUDA_VISIBLE_DEVICES"] = "-1"


=======
os.environ['CUDA_VISIBLE_DEVICES'] = '-1'
>>>>>>> bf2a39f5
parser = argparse.ArgumentParser()
parser.add_argument(
    "--test",
    help="Run job in test mode with one actor and output to current terminal.",
    action="store_true",
)
args = parser.parse_args()
is_test = args.test
if parser.parse_args().test:
    print("\nRun job in test mode with one actor.")
    test_num_actors = 1
    test_log_every = 10
    test_min_replay_size = 40
else:
    test_num_actors = None
    test_log_every = None
    test_min_replay_size = None
<<<<<<< HEAD

print("\nRay context:")
print(ray_context)

ray_resources = ray.available_resources()
print("\nAvailable Ray cluster resources:")
print(ray_resources)

# for some reason only abs path works here
ref_walking_path = "/root/talmolab-smb/kaiwen/flybody/demos/data/walking-dataset_female-only_snippets-16252_trk-files-0-9.hdf5"


# Create environment factory for walk-on-ball fly RL task.
def environment_factory(training: bool) -> "composer.Environment":
    """Creates replicas of environment for the agent."""
    del training  # Unused.
    # env = walk_imitation(ref_walking_path)
    env = walk_imitation(ref_walking_path)
    env = wrappers.SinglePrecisionWrapper(env)  # Swap out to our float warpper
    env = wrappers.CanonicalSpecWrapper(env)
    return env


# Create network factory for RL task.
network_factory = make_network_factory_dmpo(
    policy_layer_sizes=(1024, 1024, 1024, 1024), critic_layer_sizes=(512, 512, 256)
)

# Dummy environment and network for quick use, deleted later.
dummy_env = environment_factory(training=True)
dummy_net = network_factory(dummy_env.action_spec())
# Get full environment specs.
environment_spec = specs.make_environment_spec(dummy_env)

# This callable will be calculating penalization cost by converting canonical
# actions to real (not wrapped) environment actions inside DMPO agent.
penalization_cost = (
    None  # PenalizationCostRealActions(dummy_env.environment.action_spec())
)

import pprint
# Distributed DMPO agent configuration.
dmpo_config = DMPOConfig(
    num_actors=test_num_actors or 60,  # 60 threads, leave some for learner/evaluator
    batch_size=256,
    prefetch_size=4,
    num_learner_steps=100,
    min_replay_size=test_min_replay_size or 10_000,
    max_replay_size=4_000_000,
    samples_per_insert=15,
    n_step=5,
    num_samples=20,
    policy_loss_module=policy_loss_module_dmpo(
        epsilon=0.1,
        epsilon_mean=0.0025,
        epsilon_stddev=1e-7,
        action_penalization=True,
        epsilon_penalty=0.1,
        penalization_cost=penalization_cost,
    ),
    policy_optimizer=snt.optimizers.Adam(1e-4),
    critic_optimizer=snt.optimizers.Adam(1e-4),
    dual_optimizer=snt.optimizers.Adam(1e-3),
    target_critic_update_period=107,
    target_policy_update_period=101,
    actor_update_period=1000,
    log_every=test_log_every or 5 * 60,
    logger_save_csv_data=False,
    checkpoint_max_to_keep=None,
    checkpoint_directory="/cps",
    checkpoint_to_load=None,
    print_fn=None,  # print # this causes issue pprint does not work
)
# print does not work, need wandb

# Print full job config and full environment specs.
print("\n", dmpo_config)
print("\n", dummy_net)
print("\nobservation_spec:\n", dummy_env.observation_spec())
print("\naction_spec:\n", dummy_env.action_spec())
print("\ndiscount_spec:\n", dummy_env.discount_spec())
print("\nreward_spec:\n", dummy_env.reward_spec(), "\n")
del dummy_env
del dummy_net



# Environment variables for learner, actor, and replay buffer processes.
runtime_env_learner = {
    "env_vars": {
        "MUJOCO_GL": "osmesa",
        # 'CUDA_VISIBLE_DEVICES': '0',
        "TF_FORCE_GPU_ALLOW_GROWTH": "true",
        "PYTHONPATH": PYHTONPATH,
        "LD_LIBRARY_PATH": LD_LIBRARY_PATH,
=======
    
tasks = {"run-gaps": rodent_run_gaps, "maze-forage": rodent_maze_forage, "escape-bowl": rodent_escape_bowl, "two-taps": rodent_two_touch}


@hydra.main(version_base=None, config_path="./config", config_name="train_config_two_taps")
def main(config : DictConfig) -> None:
    from flybody.agents.ray_distributed_dmpo import (
        DMPOConfig,
        ReplayServer,
        Learner,
        EnvironmentLoop,
    )
    print('\nRay context:')
    print(ray_context)

    ray_resources = ray.available_resources()
    print('\nAvailable Ray cluster resources:')
    print(ray_resources)

    # Create environment factory for walk-on-ball fly RL task.
    def environment_factory(training: bool) -> 'composer.Environment':
        """Creates replicas of environment for the agent."""
        del training  # Unused.
        env = tasks[config["task_name"]]()
        env = wrappers.SinglePrecisionWrapper(env)
        env = wrappers.CanonicalSpecWrapper(env)
        return env
    # Create network factory for RL task.
    network_factory = make_network_factory_dmpo(policy_layer_sizes=config["policy_layer_sizes"], critic_layer_sizes=config["critic_layer_sizes"])

    # Dummy environment and network for quick use, deleted later.
    dummy_env = environment_factory(training=True)
    dummy_net = network_factory(dummy_env.action_spec())
    # Get full environment specs.
    environment_spec = specs.make_environment_spec(dummy_env)

    # This callable will be calculating penalization cost by converting canonical
    # actions to real (not wrapped) environment actions inside DMPO agent.
    penalization_cost = None # PenalizationCostRealActions(dummy_env.environment.action_spec())
    # Distributed DMPO agent configuration.
    dmpo_config = DMPOConfig(
        num_actors=test_num_actors or config["num_actors"], # 62 threads, leave some for learner/evaluator
        batch_size=config["batch_size"],
        prefetch_size=4,
        num_learner_steps=100,
        min_replay_size=test_min_replay_size or 10_000,
        max_replay_size=4_000_000,
        samples_per_insert=15,
        n_step=5,
        num_samples=20,
        policy_loss_module=policy_loss_module_dmpo(
                                epsilon=0.1,
                                epsilon_mean=0.0025,
                                epsilon_stddev=1e-7,
                                action_penalization=True,
                                epsilon_penalty=0.1,
                                penalization_cost=penalization_cost,
                            ),
        policy_optimizer=snt.optimizers.Adam(1e-4),
        critic_optimizer=snt.optimizers.Adam(1e-4),
        dual_optimizer=snt.optimizers.Adam(1e-3),
        target_critic_update_period=107,
        target_policy_update_period=101,
        actor_update_period=1000,
        log_every=test_log_every or 5*60,
        logger=make_default_logger,
        logger_save_csv_data=False,
        checkpoint_max_to_keep=None,
        checkpoint_directory=f"./training/ray-{config['agent_name']}-{config['task_name']}-ckpts/",
        checkpoint_to_load=None,
        print_fn=None,#print # this causes issue pprint does not work
        userdata=dict(),
    )
    
    dmpo_dict_config = dataclasses.asdict(dmpo_config)
    config
    merged_config = dmpo_dict_config | OmegaConf.to_container(config) # merged two config

    logger_kwargs = {"config": merged_config}
    dmpo_config.userdata["logger_kwargs"] = logger_kwargs


    # Print full job config and full environment specs.
    print('\n', dmpo_config)
    print('\n', dummy_net)
    print('\nobservation_spec:\n', dummy_env.observation_spec())
    print('\naction_spec:\n', dummy_env.action_spec())
    print('\ndiscount_spec:\n', dummy_env.discount_spec())
    print('\nreward_spec:\n', dummy_env.reward_spec(), '\n')
    del dummy_env
    del dummy_net

    # Environment variables for learner, actor, and replay buffer processes.
    runtime_env_learner = {
        'env_vars': {
            'MUJOCO_GL': 'osmesa',
            'TF_FORCE_GPU_ALLOW_GROWTH': 'true',
            'PYTHONPATH': PYHTONPATH,
            'LD_LIBRARY_PATH': LD_LIBRARY_PATH,
        }
>>>>>>> bf2a39f5
    }
    runtime_env_actor = {
        "env_vars": {
            "MUJOCO_GL": "osmesa",
            "CUDA_VISIBLE_DEVICES": "-1",  # CPU-actors don't use CUDA.
            "PYTHONPATH": PYHTONPATH,
            "LD_LIBRARY_PATH": LD_LIBRARY_PATH,
        }
    }

<<<<<<< HEAD
# === Create Replay Server.
runtime_env_replay = {
    "env_vars": {
        "PYTHONPATH": PYHTONPATH,  # Also used for counter.
    }
}
ReplayServer = ray.remote(num_gpus=0, runtime_env=runtime_env_replay)(ReplayServer)
replay_server = ReplayServer.remote(dmpo_config, environment_spec)
addr = ray.get(replay_server.get_server_address.remote())
print(f"Started Replay Server on {addr}")

# === Create Counter.
counter = ray.remote(PicklableCounter)  # This is class (direct call to
# ray.remote decorator).
counter = counter.remote()  # Instantiate.
counter = RemoteAsLocal(counter)

# === Create Learner.
Learner = ray.remote(num_gpus=1, runtime_env=runtime_env_learner)(Learner)
learner = Learner.remote(
    replay_server.get_server_address.remote(),
    counter,
    environment_spec,
    dmpo_config,
    network_factory,
)
learner = RemoteAsLocal(learner)

print("Waiting until learner is ready...")
learner.isready(block=True)

checkpointer_dir, snapshotter_dir = learner.get_checkpoint_dir()
print("Checkpointer directory:", checkpointer_dir)
print("Snapshotter directory:", snapshotter_dir)

# === Create Actors and Evaluator.

EnvironmentLoop = ray.remote(num_gpus=0, runtime_env=runtime_env_actor)(EnvironmentLoop)

n_actors = dmpo_config.num_actors


def create_actors(n_actors):
    """Return list of requested number of actor instances."""
    actors = []
    for _ in range(n_actors):
        actor = EnvironmentLoop.remote(
            replay_server_address=replay_server.get_server_address.remote(),
            variable_source=learner,
            counter=counter,
            network_factory=network_factory,
            environment_factory=environment_factory,
            dmpo_config=dmpo_config,
            actor_or_evaluator="actor",
        )
        actor = RemoteAsLocal(actor)
        actors.append(actor)
        time.sleep(0.2)
    return actors


# Get actors.
actors = create_actors(n_actors)

# Get evaluator.
evaluator = EnvironmentLoop.remote(
    replay_server_address=replay_server.get_server_address.remote(),
    variable_source=learner,
    counter=counter,
    network_factory=network_factory,
    environment_factory=environment_factory,
    dmpo_config=dmpo_config,
    actor_or_evaluator="evaluator",
)
evaluator = RemoteAsLocal(evaluator)

print("Waiting until actors are ready...")
# Block until all actors and evaluator are ready and have called `get_variables`
# in learner with variable_client.update_and_wait() from _make_actor. Otherwise
# they will be blocked and won't be inserting data to replay table, which in
# turn will cause learner to be blocked.
for actor in actors:
    actor.isready(block=True)
evaluator.isready(block=True)

print("Actors ready, issuing run command to all")

# === Run all.
if hasattr(counter, "run"):
    counter.run(block=False)
for actor in actors:
    actor.run(block=False)
evaluator.run(block=False)

while True:
    # Single call to `run` makes a fixed number of learning steps.
    # Here we need to block, otherwise `run` calls pile up and spam the queue.
    learner.run(block=True)
=======
    # === Create Replay Server.
    runtime_env_replay = {
        'env_vars': {
            'PYTHONPATH': PYHTONPATH,  # Also used for counter.
        }
    }
    ReplayServer = ray.remote(
        num_gpus=0, runtime_env=runtime_env_replay)(ReplayServer)
    replay_server = ReplayServer.remote(dmpo_config, environment_spec)
    addr = ray.get(replay_server.get_server_address.remote())
    print(f'Started Replay Server on {addr}')

    # === Create Counter.
    counter = ray.remote(PicklableCounter)  # This is class (direct call to
    # ray.remote decorator).
    counter = counter.remote()  # Instantiate.
    counter = RemoteAsLocal(counter)

    # === Create Learner.
    Learner = ray.remote(
        num_gpus=1, runtime_env=runtime_env_learner)(Learner)
    learner = Learner.remote(replay_server.get_server_address.remote(),
                            counter,
                            environment_spec,
                            dmpo_config,
                            network_factory)
    learner = RemoteAsLocal(learner)

    print('Waiting until learner is ready...')
    learner.isready(block=True)

    checkpointer_dir, snapshotter_dir = learner.get_checkpoint_dir()
    print('Checkpointer directory:', checkpointer_dir)
    print('Snapshotter directory:', snapshotter_dir)

    # === Create Actors and Evaluator.

    EnvironmentLoop = ray.remote(
        num_gpus=0, runtime_env=runtime_env_actor)(EnvironmentLoop)

    n_actors = dmpo_config.num_actors

    def create_actors(n_actors):
        """Return list of requested number of actor instances."""
        actors = []
        for _ in range(n_actors):
            actor = EnvironmentLoop.remote(
                replay_server_address=replay_server.get_server_address.remote(),
                variable_source=learner,
                counter=counter,
                network_factory=network_factory,
                environment_factory=environment_factory,
                dmpo_config=dmpo_config,
                actor_or_evaluator='actor',
                )
            actor = RemoteAsLocal(actor)
            actors.append(actor)
            time.sleep(0.2)
        return actors

    # Get actors.
    actors = create_actors(n_actors)

    # Get evaluator.
    evaluator = EnvironmentLoop.remote(
        replay_server_address=replay_server.get_server_address.remote(),
        variable_source=learner,
        counter=counter,
        network_factory=network_factory,
        environment_factory=environment_factory,
        dmpo_config=dmpo_config,
        actor_or_evaluator='evaluator')
    evaluator = RemoteAsLocal(evaluator)

    print('Waiting until actors are ready...')
    # Block until all actors and evaluator are ready and have called `get_variables`
    # in learner with variable_client.update_and_wait() from _make_actor. Otherwise
    # they will be blocked and won't be inserting data to replay table, which in
    # turn will cause learner to be blocked.
    for actor in actors:
        actor.isready(block=True)
    evaluator.isready(block=True)

    print('Actors ready, issuing run command to all')

    # === Run all.
    if hasattr(counter, 'run'):
        counter.run(block=False)
    for actor in actors:
        actor.run(block=False)
    evaluator.run(block=False)

    while True:
        # Single call to `run` makes a fixed number of learning steps.
        # Here we need to block, otherwise `run` calls pile up and spam the queue.
        learner.run(block=True)


if __name__ == "__main__":
    main()
>>>>>>> bf2a39f5
<|MERGE_RESOLUTION|>--- conflicted
+++ resolved
@@ -17,17 +17,6 @@
 # Start Ray cluster first, before imports.
 import ray
 import logging
-<<<<<<< HEAD
-
-# init wandb
-# run = wandb.init(
-#     # Set the project where this run will be logged
-#     project="CPU-Mujoco-Ray-SingleClip",
-#     name="Fly Walk"
-# )
-
-=======
->>>>>>> bf2a39f5
 try:
     # Try connecting to existing Ray cluster.
     ray_context = ray.init(
@@ -62,13 +51,9 @@
 from flybody.agents.network_factory import policy_loss_module_dmpo
 from flybody.agents.losses_mpo import PenalizationCostRealActions
 from flybody.basic_rodent_2020 import rodent_run_gaps, rodent_maze_forage, rodent_escape_bowl, rodent_two_touch
-<<<<<<< HEAD
 from flybody.wrapper import SinglePrecisionWrapperFloat, RemoveVisionWrapper
 
 from flybody.fly_envs import walk_on_ball, vision_guided_flight, walk_imitation
-=======
-from flybody.fly_envs import walk_on_ball, vision_guided_flight
->>>>>>> bf2a39f5
 from flybody.agents.network_factory import make_network_factory_dmpo
 from flybody.default_logger import make_default_logger
 from flybody.single_precision import SinglePrecisionWrapper
@@ -78,13 +63,7 @@
     os.environ["LD_LIBRARY_PATH"] if "LD_LIBRARY_PATH" in os.environ else ""
 )
 # Defer specifying CUDA_VISIBLE_DEVICES to sub-processes.
-<<<<<<< HEAD
-os.environ["CUDA_VISIBLE_DEVICES"] = "-1"
-
-
-=======
 os.environ['CUDA_VISIBLE_DEVICES'] = '-1'
->>>>>>> bf2a39f5
 parser = argparse.ArgumentParser()
 parser.add_argument(
     "--test",
@@ -102,103 +81,6 @@
     test_num_actors = None
     test_log_every = None
     test_min_replay_size = None
-<<<<<<< HEAD
-
-print("\nRay context:")
-print(ray_context)
-
-ray_resources = ray.available_resources()
-print("\nAvailable Ray cluster resources:")
-print(ray_resources)
-
-# for some reason only abs path works here
-ref_walking_path = "/root/talmolab-smb/kaiwen/flybody/demos/data/walking-dataset_female-only_snippets-16252_trk-files-0-9.hdf5"
-
-
-# Create environment factory for walk-on-ball fly RL task.
-def environment_factory(training: bool) -> "composer.Environment":
-    """Creates replicas of environment for the agent."""
-    del training  # Unused.
-    # env = walk_imitation(ref_walking_path)
-    env = walk_imitation(ref_walking_path)
-    env = wrappers.SinglePrecisionWrapper(env)  # Swap out to our float warpper
-    env = wrappers.CanonicalSpecWrapper(env)
-    return env
-
-
-# Create network factory for RL task.
-network_factory = make_network_factory_dmpo(
-    policy_layer_sizes=(1024, 1024, 1024, 1024), critic_layer_sizes=(512, 512, 256)
-)
-
-# Dummy environment and network for quick use, deleted later.
-dummy_env = environment_factory(training=True)
-dummy_net = network_factory(dummy_env.action_spec())
-# Get full environment specs.
-environment_spec = specs.make_environment_spec(dummy_env)
-
-# This callable will be calculating penalization cost by converting canonical
-# actions to real (not wrapped) environment actions inside DMPO agent.
-penalization_cost = (
-    None  # PenalizationCostRealActions(dummy_env.environment.action_spec())
-)
-
-import pprint
-# Distributed DMPO agent configuration.
-dmpo_config = DMPOConfig(
-    num_actors=test_num_actors or 60,  # 60 threads, leave some for learner/evaluator
-    batch_size=256,
-    prefetch_size=4,
-    num_learner_steps=100,
-    min_replay_size=test_min_replay_size or 10_000,
-    max_replay_size=4_000_000,
-    samples_per_insert=15,
-    n_step=5,
-    num_samples=20,
-    policy_loss_module=policy_loss_module_dmpo(
-        epsilon=0.1,
-        epsilon_mean=0.0025,
-        epsilon_stddev=1e-7,
-        action_penalization=True,
-        epsilon_penalty=0.1,
-        penalization_cost=penalization_cost,
-    ),
-    policy_optimizer=snt.optimizers.Adam(1e-4),
-    critic_optimizer=snt.optimizers.Adam(1e-4),
-    dual_optimizer=snt.optimizers.Adam(1e-3),
-    target_critic_update_period=107,
-    target_policy_update_period=101,
-    actor_update_period=1000,
-    log_every=test_log_every or 5 * 60,
-    logger_save_csv_data=False,
-    checkpoint_max_to_keep=None,
-    checkpoint_directory="/cps",
-    checkpoint_to_load=None,
-    print_fn=None,  # print # this causes issue pprint does not work
-)
-# print does not work, need wandb
-
-# Print full job config and full environment specs.
-print("\n", dmpo_config)
-print("\n", dummy_net)
-print("\nobservation_spec:\n", dummy_env.observation_spec())
-print("\naction_spec:\n", dummy_env.action_spec())
-print("\ndiscount_spec:\n", dummy_env.discount_spec())
-print("\nreward_spec:\n", dummy_env.reward_spec(), "\n")
-del dummy_env
-del dummy_net
-
-
-
-# Environment variables for learner, actor, and replay buffer processes.
-runtime_env_learner = {
-    "env_vars": {
-        "MUJOCO_GL": "osmesa",
-        # 'CUDA_VISIBLE_DEVICES': '0',
-        "TF_FORCE_GPU_ALLOW_GROWTH": "true",
-        "PYTHONPATH": PYHTONPATH,
-        "LD_LIBRARY_PATH": LD_LIBRARY_PATH,
-=======
     
 tasks = {"run-gaps": rodent_run_gaps, "maze-forage": rodent_maze_forage, "escape-bowl": rodent_escape_bowl, "two-taps": rodent_two_touch}
 
@@ -214,9 +96,13 @@
     print('\nRay context:')
     print(ray_context)
 
-    ray_resources = ray.available_resources()
-    print('\nAvailable Ray cluster resources:')
-    print(ray_resources)
+ray_resources = ray.available_resources()
+print("\nAvailable Ray cluster resources:")
+print(ray_resources)
+
+# for some reason only abs path works here
+ref_walking_path = "/root/talmolab-smb/kaiwen/flybody/demos/data/walking-dataset_female-only_snippets-16252_trk-files-0-9.hdf5"
+
 
     # Create environment factory for walk-on-ball fly RL task.
     def environment_factory(training: bool) -> 'composer.Environment':
@@ -299,7 +185,6 @@
             'PYTHONPATH': PYHTONPATH,
             'LD_LIBRARY_PATH': LD_LIBRARY_PATH,
         }
->>>>>>> bf2a39f5
     }
     runtime_env_actor = {
         "env_vars": {
@@ -310,106 +195,6 @@
         }
     }
 
-<<<<<<< HEAD
-# === Create Replay Server.
-runtime_env_replay = {
-    "env_vars": {
-        "PYTHONPATH": PYHTONPATH,  # Also used for counter.
-    }
-}
-ReplayServer = ray.remote(num_gpus=0, runtime_env=runtime_env_replay)(ReplayServer)
-replay_server = ReplayServer.remote(dmpo_config, environment_spec)
-addr = ray.get(replay_server.get_server_address.remote())
-print(f"Started Replay Server on {addr}")
-
-# === Create Counter.
-counter = ray.remote(PicklableCounter)  # This is class (direct call to
-# ray.remote decorator).
-counter = counter.remote()  # Instantiate.
-counter = RemoteAsLocal(counter)
-
-# === Create Learner.
-Learner = ray.remote(num_gpus=1, runtime_env=runtime_env_learner)(Learner)
-learner = Learner.remote(
-    replay_server.get_server_address.remote(),
-    counter,
-    environment_spec,
-    dmpo_config,
-    network_factory,
-)
-learner = RemoteAsLocal(learner)
-
-print("Waiting until learner is ready...")
-learner.isready(block=True)
-
-checkpointer_dir, snapshotter_dir = learner.get_checkpoint_dir()
-print("Checkpointer directory:", checkpointer_dir)
-print("Snapshotter directory:", snapshotter_dir)
-
-# === Create Actors and Evaluator.
-
-EnvironmentLoop = ray.remote(num_gpus=0, runtime_env=runtime_env_actor)(EnvironmentLoop)
-
-n_actors = dmpo_config.num_actors
-
-
-def create_actors(n_actors):
-    """Return list of requested number of actor instances."""
-    actors = []
-    for _ in range(n_actors):
-        actor = EnvironmentLoop.remote(
-            replay_server_address=replay_server.get_server_address.remote(),
-            variable_source=learner,
-            counter=counter,
-            network_factory=network_factory,
-            environment_factory=environment_factory,
-            dmpo_config=dmpo_config,
-            actor_or_evaluator="actor",
-        )
-        actor = RemoteAsLocal(actor)
-        actors.append(actor)
-        time.sleep(0.2)
-    return actors
-
-
-# Get actors.
-actors = create_actors(n_actors)
-
-# Get evaluator.
-evaluator = EnvironmentLoop.remote(
-    replay_server_address=replay_server.get_server_address.remote(),
-    variable_source=learner,
-    counter=counter,
-    network_factory=network_factory,
-    environment_factory=environment_factory,
-    dmpo_config=dmpo_config,
-    actor_or_evaluator="evaluator",
-)
-evaluator = RemoteAsLocal(evaluator)
-
-print("Waiting until actors are ready...")
-# Block until all actors and evaluator are ready and have called `get_variables`
-# in learner with variable_client.update_and_wait() from _make_actor. Otherwise
-# they will be blocked and won't be inserting data to replay table, which in
-# turn will cause learner to be blocked.
-for actor in actors:
-    actor.isready(block=True)
-evaluator.isready(block=True)
-
-print("Actors ready, issuing run command to all")
-
-# === Run all.
-if hasattr(counter, "run"):
-    counter.run(block=False)
-for actor in actors:
-    actor.run(block=False)
-evaluator.run(block=False)
-
-while True:
-    # Single call to `run` makes a fixed number of learning steps.
-    # Here we need to block, otherwise `run` calls pile up and spam the queue.
-    learner.run(block=True)
-=======
     # === Create Replay Server.
     runtime_env_replay = {
         'env_vars': {
@@ -509,5 +294,4 @@
 
 
 if __name__ == "__main__":
-    main()
->>>>>>> bf2a39f5
+    main()