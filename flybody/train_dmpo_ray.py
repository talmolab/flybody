--- conflicted
+++ resolved
@@ -84,15 +84,11 @@
     test_log_every = None
     test_min_replay_size = None
     
-<<<<<<< HEAD
 tasks = {"run-gaps": rodent_run_gaps,
          "maze-forage": rodent_maze_forage,
          "escape-bowl": rodent_escape_bowl,
          "two-taps": rodent_two_touch,
          "imitation": walk_imitation}
-=======
-tasks = {"run-gaps": rodent_run_gaps, "maze-forage": rodent_maze_forage, "escape-bowl": rodent_escape_bowl, "two-taps": rodent_two_touch, "general": rodent_run_gaps}
->>>>>>> f9ff9087
 
 
 @hydra.main(version_base=None, config_path="./config", config_name="train_config_imitation")
@@ -115,7 +111,6 @@
     def environment_factory(training: bool, task:str=config["task_name"]) -> 'composer.Environment':
         """Creates replicas of environment for the agent."""
         del training  # Unused.
-<<<<<<< HEAD
 
         if config["task_name"] == "imitation":
             env = tasks[config["task_name"]](config["ref_traj_path"])
@@ -123,21 +118,13 @@
             env = tasks[config["task_name"]]()
         
         env = SinglePrecisionWrapper(env)
-=======
-        env = tasks[task]()
-        env = wrappers.SinglePrecisionWrapper(env)
->>>>>>> f9ff9087
         env = wrappers.CanonicalSpecWrapper(env)
         print("SUCCESS PASS")
         # env = RemoveVisionWrapper(env)
         return env
-<<<<<<< HEAD
-
-=======
     
     environment_factories = {task: environment_factory(task) for task in tasks.keys()}
     
->>>>>>> f9ff9087
     # Create network factory for RL task.
     network_factory = make_network_factory_dmpo(policy_layer_sizes=config["policy_layer_sizes"], critic_layer_sizes=config["critic_layer_sizes"])
 
@@ -179,13 +166,8 @@
         logger=make_default_logger,
         logger_save_csv_data=False,
         checkpoint_max_to_keep=None,
-<<<<<<< HEAD
         checkpoint_directory= f"./training/ray-{config['agent_name']}-{config['task_name']}-ckpts/",
         checkpoint_to_load=None,#config["checkpoint_to_load"],
-=======
-        checkpoint_directory=f"./training/ray-{config['agent_name']}-{config['task_name']}-ckpts/",
-        checkpoint_to_load=config["checkpoint_to_load"],
->>>>>>> f9ff9087
         print_fn=None, #print # this causes issue pprint does not work
         userdata=dict(),
     )
