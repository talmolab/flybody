--- conflicted
+++ resolved
@@ -154,16 +154,11 @@
             else:
                 logger_kwargs = {}
             logger = self._config.logger(
-<<<<<<< HEAD
-                label=label, time_delta=self._config.log_every, **logger_kwargs
-            )
-=======
                 label=label,
                 time_delta=self._config.log_every,
                 wandb_project=True,
                 identity="learner",
                 **logger_kwargs)
->>>>>>> bf2a39f5
 
         # Maybe checkpoint and snapshot the learner (saved in ~/acme/).
         checkpoint_enable = self._config.checkpoint_directory is not None
@@ -282,11 +277,7 @@
         label = label or actor_or_evaluator
 
         # Create the environment.
-<<<<<<< HEAD
-        environment = environment_factory(actor_or_evaluator == "evaluator")
-=======
         environment = environment_factory(actor_or_evaluator == 'Evaluator')
->>>>>>> bf2a39f5
         environment_spec = specs.make_environment_spec(environment)
 
         def wrapped_network_factory(action_spec):
@@ -352,16 +343,11 @@
             if actor_or_evaluator=="evaluator":
                 print("Evaluator Node for Logger!")
             logger = self._config.logger(
-<<<<<<< HEAD
-                label=label, time_delta=self._config.log_every, **logger_kwargs
-            )
-=======
                 label=label,
                 time_delta=self._config.log_every,
                 wandb_project=actor_or_evaluator=="evaluator", # only create project for evaluators,
                 identity="evaluator",
                 **logger_kwargs)
->>>>>>> bf2a39f5
 
         super().__init__(environment, actor, counter, logger)
 
